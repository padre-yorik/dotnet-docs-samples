﻿// Copyright 2020 Google Inc.
//
// Licensed under the Apache License, Version 2.0 (the "License");
// you may not use this file except in compliance with the License.
// You may obtain a copy of the License at
//
//     http://www.apache.org/licenses/LICENSE-2.0
//
// Unless required by applicable law or agreed to in writing, software
// distributed under the License is distributed on an "AS IS" BASIS,
// WITHOUT WARRANTIES OR CONDITIONS OF ANY KIND, either express or implied.
// See the License for the specific language governing permissions and
// limitations under the License.

using System;

namespace GoogleCloudSamples
{
    public class DlpTestFixture
    {
        public readonly string ProjectId;
        public readonly string TenantId;
        public readonly string TenantExtId;
        public readonly string CompanyId;
        public readonly string CompanyDisplayName;
        public readonly string CompanyExternalID;
<<<<<<< HEAD
<<<<<<< HEAD
        public readonly string JobId;
=======
>>>>>>> 8abacdfaba62df07bc3749642014fd30b63c95a6
=======
        public readonly string JobId;
>>>>>>> 6c77139b

        readonly CommandLineRunner _commandLineRunner = new CommandLineRunner
        {
            Main = JobSearch.Main
        };

        public ConsoleOutput Run(params string[] args)
        {
            return _commandLineRunner.Run(args);
        }

        public DlpTestFixture()
        {
            ProjectId = Environment.GetEnvironmentVariable("GOOGLE_PROJECT_ID");
            TenantId = Environment.GetEnvironmentVariable("TEST_JOB_SEARCH_TENANT_ID");
            TenantExtId = "TENANT_EXT_ID" + TestUtil.RandomName();
<<<<<<< HEAD
<<<<<<< HEAD
            JobId = Environment.GetEnvironmentVariable("TEST_JOB_SEARCH_JOB_ID");
=======
>>>>>>> 8abacdfaba62df07bc3749642014fd30b63c95a6
=======
            JobId = Environment.GetEnvironmentVariable("TEST_JOB_SEARCH_JOB_ID");
>>>>>>> 6c77139b
            CompanyId = Environment.GetEnvironmentVariable("TEST_JOB_SEARCH_COMPANY_ID");
            CompanyDisplayName = "Google Cloud DevRel";
            CompanyExternalID = $"COMPANY_EXT_ID_" + TestUtil.RandomName();
        }
    }
}<|MERGE_RESOLUTION|>--- conflicted
+++ resolved
@@ -24,15 +24,7 @@
         public readonly string CompanyId;
         public readonly string CompanyDisplayName;
         public readonly string CompanyExternalID;
-<<<<<<< HEAD
-<<<<<<< HEAD
         public readonly string JobId;
-=======
->>>>>>> 8abacdfaba62df07bc3749642014fd30b63c95a6
-=======
-        public readonly string JobId;
->>>>>>> 6c77139b
-
         readonly CommandLineRunner _commandLineRunner = new CommandLineRunner
         {
             Main = JobSearch.Main
@@ -48,14 +40,7 @@
             ProjectId = Environment.GetEnvironmentVariable("GOOGLE_PROJECT_ID");
             TenantId = Environment.GetEnvironmentVariable("TEST_JOB_SEARCH_TENANT_ID");
             TenantExtId = "TENANT_EXT_ID" + TestUtil.RandomName();
-<<<<<<< HEAD
-<<<<<<< HEAD
             JobId = Environment.GetEnvironmentVariable("TEST_JOB_SEARCH_JOB_ID");
-=======
->>>>>>> 8abacdfaba62df07bc3749642014fd30b63c95a6
-=======
-            JobId = Environment.GetEnvironmentVariable("TEST_JOB_SEARCH_JOB_ID");
->>>>>>> 6c77139b
             CompanyId = Environment.GetEnvironmentVariable("TEST_JOB_SEARCH_COMPANY_ID");
             CompanyDisplayName = "Google Cloud DevRel";
             CompanyExternalID = $"COMPANY_EXT_ID_" + TestUtil.RandomName();
