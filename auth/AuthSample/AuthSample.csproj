<Project Sdk="Microsoft.NET.Sdk">
  <PropertyGroup>
    <OutputType>Exe</OutputType>
    <TargetFramework>netcoreapp2.0</TargetFramework>
  </PropertyGroup>
  <ItemGroup>
  </ItemGroup>
  <ItemGroup>
    <PackageReference Include="CommandLineParser" Version="2.3.0" />
<<<<<<< HEAD
    <PackageReference Include="Google.Cloud.Language.V1" Version="2.0.0" />
=======
    <PackageReference Include="Google.Cloud.Language.V1" Version="1.4.0" />
>>>>>>> 8abacdfa
    <PackageReference Include="Google.Cloud.Storage.V1" Version="2.5.0" />
    <PackageReference Include="Google.Apis.Auth" version="1.44.1" />
  </ItemGroup>
</Project><|MERGE_RESOLUTION|>--- conflicted
+++ resolved
@@ -7,11 +7,7 @@
   </ItemGroup>
   <ItemGroup>
     <PackageReference Include="CommandLineParser" Version="2.3.0" />
-<<<<<<< HEAD
-    <PackageReference Include="Google.Cloud.Language.V1" Version="2.0.0" />
-=======
     <PackageReference Include="Google.Cloud.Language.V1" Version="1.4.0" />
->>>>>>> 8abacdfa
     <PackageReference Include="Google.Cloud.Storage.V1" Version="2.5.0" />
     <PackageReference Include="Google.Apis.Auth" version="1.44.1" />
   </ItemGroup>
