﻿<Project Sdk="Microsoft.NET.Sdk">
  <PropertyGroup>
    <OutputType>Exe</OutputType>
    <TargetFramework>netcoreapp2.0</TargetFramework>
  </PropertyGroup>
  <ItemGroup>
    <PackageReference Include="Google.Apis.Translate.v2" Version="1.44.1.875" />
<<<<<<< HEAD
<<<<<<< HEAD
    <PackageReference Include="Google.Cloud.Translation.V2" Version="2.0.0" />
=======
    <PackageReference Include="Google.Cloud.Translation.V2" Version="1.2.0" />
>>>>>>> 8abacdfaba62df07bc3749642014fd30b63c95a6
=======
    <PackageReference Include="Google.Cloud.Translation.V2" Version="2.0.0" />
>>>>>>> 6c77139b
  </ItemGroup>
</Project><|MERGE_RESOLUTION|>--- conflicted
+++ resolved
@@ -5,14 +5,6 @@
   </PropertyGroup>
   <ItemGroup>
     <PackageReference Include="Google.Apis.Translate.v2" Version="1.44.1.875" />
-<<<<<<< HEAD
-<<<<<<< HEAD
     <PackageReference Include="Google.Cloud.Translation.V2" Version="2.0.0" />
-=======
-    <PackageReference Include="Google.Cloud.Translation.V2" Version="1.2.0" />
->>>>>>> 8abacdfaba62df07bc3749642014fd30b63c95a6
-=======
-    <PackageReference Include="Google.Cloud.Translation.V2" Version="2.0.0" />
->>>>>>> 6c77139b
   </ItemGroup>
 </Project>