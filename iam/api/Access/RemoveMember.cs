--- conflicted
+++ resolved
@@ -21,19 +21,11 @@
 {
     public static Policy RemoveMember(Policy policy, string role, string member)
     {
-<<<<<<< HEAD
         var binding = policy.Bindings.First(x => x.Role == role);
         if (binding.Members != null && binding.Members.Contains(member))
         {
             binding.Members.Remove(member);
         }
-=======
-        var binding = policy.Bindings.First(x => x.Role == role);
-        if (binding.Members != null && binding.Members.Contains(member))
-        {
-            binding.Members.Remove(member);
-        }
->>>>>>> bf41c9ba
         return policy;
     }
 }
