<Project Sdk="Microsoft.NET.Sdk">

  <PropertyGroup>
    <TargetFramework>netcoreapp2.0</TargetFramework>

    <IsPackable>false</IsPackable>
  </PropertyGroup>

  <ItemGroup>
    <PackageReference Include="JUnitTestLogger" Version="0.6.0" />
    <PackageReference Include="Microsoft.NET.Test.Sdk" Version="15.9.0" />
    <PackageReference Include="xunit" Version="2.4.1" />
    <PackageReference Include="xunit.runner.visualstudio" Version="2.4.1">
      <IncludeAssets>runtime; build; native; contentfiles; analyzers</IncludeAssets>
      <PrivateAssets>all</PrivateAssets>
    </PackageReference>
    <DotNetCliToolReference Include="dotnet-xunit" Version="2.3.1" />
<<<<<<< HEAD
    <PackageReference Include="Google.Apis.Cloudresourcemanager.v1" Version="1.40.3.1651" />
    <PackageReference Include="Google.Apis.Iam.v1" Version="1.40.3.1674" />
=======
    <PackageReference Include="Google.Apis.Cloudresourcemanager.v1" Version="1.41.1.1702" />
>>>>>>> 94af6440
  </ItemGroup>

  <ItemGroup>
    <ProjectReference Include="..\Access\Access.csproj" />
    <ProjectReference Include="..\..\..\testutil\testutil.csproj" />
  </ItemGroup>

</Project>
<|MERGE_RESOLUTION|>--- conflicted
+++ resolved
@@ -1,31 +1,27 @@
-<Project Sdk="Microsoft.NET.Sdk">
-
-  <PropertyGroup>
-    <TargetFramework>netcoreapp2.0</TargetFramework>
-
-    <IsPackable>false</IsPackable>
-  </PropertyGroup>
-
-  <ItemGroup>
-    <PackageReference Include="JUnitTestLogger" Version="0.6.0" />
-    <PackageReference Include="Microsoft.NET.Test.Sdk" Version="15.9.0" />
-    <PackageReference Include="xunit" Version="2.4.1" />
-    <PackageReference Include="xunit.runner.visualstudio" Version="2.4.1">
-      <IncludeAssets>runtime; build; native; contentfiles; analyzers</IncludeAssets>
-      <PrivateAssets>all</PrivateAssets>
-    </PackageReference>
-    <DotNetCliToolReference Include="dotnet-xunit" Version="2.3.1" />
-<<<<<<< HEAD
-    <PackageReference Include="Google.Apis.Cloudresourcemanager.v1" Version="1.40.3.1651" />
-    <PackageReference Include="Google.Apis.Iam.v1" Version="1.40.3.1674" />
-=======
-    <PackageReference Include="Google.Apis.Cloudresourcemanager.v1" Version="1.41.1.1702" />
->>>>>>> 94af6440
-  </ItemGroup>
-
-  <ItemGroup>
-    <ProjectReference Include="..\Access\Access.csproj" />
-    <ProjectReference Include="..\..\..\testutil\testutil.csproj" />
-  </ItemGroup>
-
-</Project>
+<Project Sdk="Microsoft.NET.Sdk">
+
+  <PropertyGroup>
+    <TargetFramework>netcoreapp2.0</TargetFramework>
+
+    <IsPackable>false</IsPackable>
+  </PropertyGroup>
+
+  <ItemGroup>
+    <PackageReference Include="JUnitTestLogger" Version="0.6.0" />
+    <PackageReference Include="Microsoft.NET.Test.Sdk" Version="15.9.0" />
+    <PackageReference Include="xunit" Version="2.4.1" />
+    <PackageReference Include="xunit.runner.visualstudio" Version="2.4.1">
+      <IncludeAssets>runtime; build; native; contentfiles; analyzers</IncludeAssets>
+      <PrivateAssets>all</PrivateAssets>
+    </PackageReference>
+    <DotNetCliToolReference Include="dotnet-xunit" Version="2.3.1" />
+    <PackageReference Include="Google.Apis.Iam.v1" Version="1.40.3.1674" />
+    <PackageReference Include="Google.Apis.Cloudresourcemanager.v1" Version="1.41.1.1702" />
+  </ItemGroup>
+
+  <ItemGroup>
+    <ProjectReference Include="..\Access\Access.csproj" />
+    <ProjectReference Include="..\..\..\testutil\testutil.csproj" />
+  </ItemGroup>
+
+</Project>