<Project Sdk="Microsoft.NET.Sdk">
  <PropertyGroup>
    <TargetFramework>netcoreapp2.1</TargetFramework>

  </PropertyGroup>

  <ItemGroup>
    <PackageReference Include="JUnitTestLogger" Version="0.6.0" />
<<<<<<< HEAD
<<<<<<< HEAD
    <PackageReference Include="Google.Api.Gax.Grpc" Version="3.0.0" />
    <PackageReference Include="Grpc.Core" Version="2.27.0" PrivateAssets="None" />
    <PackageReference Include="Google.Cloud.Tasks.V2" Version="2.0.0" />
=======
    <PackageReference Include="Google.Api.Gax.Grpc" Version="2.10.0" />
    <PackageReference Include="Grpc.Core" Version="2.27.0" PrivateAssets="None" />
    <PackageReference Include="Google.Cloud.Tasks.V2" Version="1.1.0" />
>>>>>>> 8abacdfaba62df07bc3749642014fd30b63c95a6
=======
    <PackageReference Include="Google.Api.Gax.Grpc" Version="3.0.0" />
    <PackageReference Include="Grpc.Core" Version="2.27.0" PrivateAssets="None" />
    <PackageReference Include="Google.Cloud.Tasks.V2" Version="2.0.0" />
>>>>>>> 6c77139b
    <PackageReference Include="Microsoft.NET.Test.Sdk" Version="15.9.0" />
    <PackageReference Include="xunit" Version="2.4.1" />
    <PackageReference Include="xunit.runner.visualstudio" Version="2.4.1" />
  </ItemGroup>
</Project><|MERGE_RESOLUTION|>--- conflicted
+++ resolved
@@ -6,21 +6,10 @@
 
   <ItemGroup>
     <PackageReference Include="JUnitTestLogger" Version="0.6.0" />
-<<<<<<< HEAD
-<<<<<<< HEAD
+
     <PackageReference Include="Google.Api.Gax.Grpc" Version="3.0.0" />
     <PackageReference Include="Grpc.Core" Version="2.27.0" PrivateAssets="None" />
     <PackageReference Include="Google.Cloud.Tasks.V2" Version="2.0.0" />
-=======
-    <PackageReference Include="Google.Api.Gax.Grpc" Version="2.10.0" />
-    <PackageReference Include="Grpc.Core" Version="2.27.0" PrivateAssets="None" />
-    <PackageReference Include="Google.Cloud.Tasks.V2" Version="1.1.0" />
->>>>>>> 8abacdfaba62df07bc3749642014fd30b63c95a6
-=======
-    <PackageReference Include="Google.Api.Gax.Grpc" Version="3.0.0" />
-    <PackageReference Include="Grpc.Core" Version="2.27.0" PrivateAssets="None" />
-    <PackageReference Include="Google.Cloud.Tasks.V2" Version="2.0.0" />
->>>>>>> 6c77139b
     <PackageReference Include="Microsoft.NET.Test.Sdk" Version="15.9.0" />
     <PackageReference Include="xunit" Version="2.4.1" />
     <PackageReference Include="xunit.runner.visualstudio" Version="2.4.1" />
